--- conflicted
+++ resolved
@@ -116,11 +116,8 @@
     )
 
 
-<<<<<<< HEAD
 @app.get("/last_info")
-=======
-@app.get("/actual_intensity")
->>>>>>> b2996038
+
 async def actual_intensity():
     res = {"power": get_most_recent_data("power"), "carbonintensity": get_most_recent_data("carbonintensity"),
            "cpu": get_most_recent_data("cpu"), "ram": get_most_recent_data("ram")}
@@ -140,14 +137,10 @@
     response = query_electricity_carbon_intensity()
     info = parse_electricity_carbon_intensity(response)
     session = get_session(settings.db_path)
-<<<<<<< HEAD
-    add_from_scaphandre(session)  # lots lot insert_metric called here
-    insert_metric(session=session, metric_name='carbonintensity', timestamp=info['timestamp'], value=info['value'])
-=======
+
     add_from_scaphandre(session)    # lots lot insert_metric called here
     if info['value'] > 0:
         insert_metric(session=session, metric_name='carbonintensity', timestamp=info['timestamp'], value=info['value'])
->>>>>>> b2996038
     session.commit()
     session.close()
     return Response(status_code=200)
@@ -171,11 +164,6 @@
     response = query_forecast_electricity_carbon_intensity(start_date, stop_date)
     forecasts = parse_forecast_electricity_carbon_intensity(response)
     return pd.DataFrame(forecasts)
-
-
-@app.get("/reco")
-async def info():
-    return get_reco()
 
 
 @app.get("/carbon_intensity")
@@ -634,8 +622,8 @@
         for char in cron:
             if char.isdigit() or char == "*" or char == " " or char == "\t":
                 sched += char
-        info["next"] = croniter(sched, base).get_next(datetime)
-        info["previous"] = croniter(sched, base).get_prev(datetime)
+        info["next"] = croniter(sched, base).get_next(datetime).astimezone(pytz.UTC)
+        info["previous"] = croniter(sched, base).get_prev(datetime).astimezone(pytz.UTC)
         info["job"] = cron.strip()
         crons_info.append(info)
     return crons_info
@@ -658,25 +646,6 @@
     return False
 
 
-def get_reco(since="now", until="24h"):
-    reco = []
-    cron_list = get_cron_info()
-    for cron in cron_list:
-        if event_is_in_bad_time(event=cron['next'], since=since, until=until):
-            reco.append({'type': 'CRON', 'date': cron['next'], 'mode': 'forcast', 'job': cron['job']})
-        if event_is_in_bad_time(event=cron['previous'], since=since, until=until):
-            reco.append({'type': 'CRON', 'date': cron['previous'], 'mode': 'history', 'job': cron['job']})
-    return reco
-
-
-<<<<<<< HEAD
-@app.get("/toto")  # root for clumsy test
-def toto():
-    # session = get_session(settings.db_path)
-    # session.close()
-    # session.close()
-    return Response(status_code=200)
-=======
 def compute_recommendations(since="now", until="24h"):
     start_date, stop_date = parse_date_info(since, until)
     session = get_session(settings.db_path)
@@ -694,8 +663,6 @@
                 'mode': 'forcast',
                 'job': cron['job']
             })
->>>>>>> b2996038
-
         if event_is_in_bad_time(event=cron['previous'], since=since, until=until):
             recommendations.append({
                 'type': 'CRON',
@@ -721,9 +688,6 @@
     df_power = df_power.set_index('timestamp')
     df_power = df_power.resample('1s').mean()
     df_power = df_power.fillna(method='ffill')
-
-<<<<<<< HEAD
-=======
     df_intensity = df_intensity.rename(columns={'value': 'carbon_intensity'})
     df_intensity = df_intensity[df_intensity['timestamp'] >= execution_date]
     df_intensity = df_intensity.set_index('timestamp')
@@ -736,7 +700,6 @@
     return bests.iloc[0].name
 
 
->>>>>>> b2996038
 @app.get("/recommendation")
 async def info():
     return compute_recommendations()