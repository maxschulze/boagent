--- conflicted
+++ resolved
@@ -7,28 +7,20 @@
 from typing import Dict, Any, Tuple, List
 
 from croniter import croniter
-from crontab import CronTab
 
 import pandas as pd
 import requests
 from fastapi import FastAPI, Response
 from fastapi.staticfiles import StaticFiles
 from fastapi.responses import HTMLResponse
-from boaviztapi_sdk import ApiClient, Configuration
-from boaviztapi_sdk.api.component_api import ComponentApi
 from boaviztapi_sdk.api.server_api import ServerApi
-from boaviztapi_sdk.model.cpu import Cpu
-from boaviztapi_sdk.model.ram import Ram
-from boaviztapi_sdk.model.disk import Disk
-from boaviztapi_sdk.model.mother_board import MotherBoard
-from boaviztapi_sdk.model.usage_server import UsageServer
-from boaviztapi_sdk.model.model_server import ModelServer
 from boaviztapi_sdk.model.server_dto import ServerDTO
 
 from utils import iso8601_or_timestamp_as_timestamp, format_prometheus_output, format_prometheus_metric, \
     get_boavizta_api_client, sort_ram, sort_disks
 from config import settings
-from database import create_database, get_session, get_engine, insert_metric, select_metric, power_to_csv, highlight_spikes
+from database import create_database, get_session, get_engine, insert_metric, select_metric, power_to_csv, \
+    highlight_spikes
 
 
 def configure_static(app):
@@ -72,16 +64,17 @@
 async def csv(data: str, since: str = "now", until: str = "24h") -> Response:
     start_date, stop_date = parse_date_info(since, until)
     if data == "power":
-        df = highlight_spikes(power_to_csv(start_date,stop_date), "consumption")
+        df = highlight_spikes(power_to_csv(start_date, stop_date), "consumption")
     else:
         session = get_session(settings.db_path)
         df = select_metric(session, data, start_date, stop_date)
     from pprint import pprint
-    pprint(df) 
+    pprint(df)
     return Response(
         content=df.to_csv(index=False),
         media_type="text/csv"
     )
+
 
 @app.get("/metrics")
 async def metrics(start_time: str = "0.0", end_time: str = "0.0", verbose: bool = False, output: str = "json",
@@ -132,16 +125,12 @@
         media_type="text/csv"
     )
 
+
 @app.get("/recommendation")
 async def info():
-    pass
-
-
-<<<<<<< HEAD
-
-def get_metrics(start_time: float, end_time: float, verbose: bool, location: str, measure_power: bool, lifetime: float,
-                fetch_hardware: bool = False):
-=======
+    return get_reco()
+
+
 @app.get("/carbon_intensity")
 async def carbon_intensity(since: str = "now", until: str = "24h") -> Response:
     _, stop_date = parse_date_info(since, until, forecast=True)
@@ -163,8 +152,8 @@
     )
 
 
-def get_metrics(start_time: float, end_time: float, verbose: bool, location: str, measure_power: bool, lifetime: float, fetch_hardware: bool = False):
->>>>>>> 52e225a3
+def get_metrics(start_time: float, end_time: float, verbose: bool, location: str, measure_power: bool, lifetime: float,
+                fetch_hardware: bool = False):
     now: float = time.time()
     if start_time and end_time:
         ratio = (end_time - start_time) / (lifetime * settings.seconds_in_one_year)
@@ -219,7 +208,8 @@
 
     res["calculated_emissions"] = {
         "value": boaviztapi_data["impacts"]["gwp"]["manufacture"] * ratio + boaviztapi_data["impacts"]["gwp"]["use"],
-        "description": "Total Green House Gaz emissions calculated for manufacturing and usage phases, between start_time and end_time",
+        "description": "Total Green House Gaz emissions calculated for manufacturing and usage phases, between "
+                       "start_time and end_time",
         "type": "gauge",
         "unit": "kg CO2eq",
         "long_unit": "kilograms CO2 equivalent"
@@ -279,10 +269,12 @@
     usage_location_status = boaviztapi_data["verbose"]["USAGE"]["usage_location"]["status"]
     if usage_location_status == "MODIFY":
         res["emissions_calculation_data"]["electricity_carbon_intensity"][
-            "description"] += " WARNING : The provided trigram doesn't match any existing country. So this result is based on average European electricity mix. Be careful with this data."
+            "description"] += "WARNING : The provided trigram doesn't match any existing country. So this result is " \
+                              "based on average European electricity mix. Be careful with this data. "
     elif usage_location_status == "SET":
         res["emissions_calculation_data"]["electricity_carbon_intensity"][
-            "description"] += "WARNING : As no information was provided about your location, this result is based on average European electricity mix. Be careful with this data."
+            "description"] += "WARNING : As no information was provided about your location, this result is based on " \
+                              "average European electricity mix. Be careful with this data. "
 
     if verbose:
         res["emissions_calculation_data"]["raw_data"] = {
@@ -316,7 +308,9 @@
         power_data['host_avg_consumption'] = compute_average_consumption(res)
         if end_time - start_time <= 3600:
             power_data[
-                'warning'] = "The time window is lower than one hour, but the energy consumption estimate is in Watt.Hour. So this is an extrapolation of the power usage profile on one hour. Be careful with this data."
+                'warning'] = "The time window is lower than one hour, but the energy consumption estimate is in " \
+                             "Watt.Hour. So this is an extrapolation of the power usage profile on one hour. Be " \
+                             "careful with this data. "
         return power_data
 
 
@@ -528,4 +522,10 @@
 
 
 def get_reco():
-    pass+    reco = []
+    for cron in get_cron_info():
+        if cron['next']:
+            reco.append({'date': cron['next'], 'mode': 'forcast', 'job': cron['job']})
+        if cron['previous']:
+            reco.append({'date': cron['previous'], 'mode': 'history', 'job': cron['job']})
+    return reco